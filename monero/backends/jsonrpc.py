--- conflicted
+++ resolved
@@ -180,19 +180,6 @@
             pmts.append(Payment(**data))
         return pmts
 
-<<<<<<< HEAD
-    def get_transactions_in(self, account=0):
-        _transfers = self.raw_request('get_transfers',
-                {'account_index': account, 'in': True, 'out': False, 'pool': False})
-        return [Payment(**self._tx2dict(tx)) for tx in
-            sorted(_transfers.get('in', []), key=operator.itemgetter('timestamp'))]
-
-    def get_transactions_out(self, account=0):
-        _transfers = self.raw_request('get_transfers',
-                {'account_index': account, 'in': False, 'out': True, 'pool': False})
-        return [Transfer(**self._tx2dict(tx)) for tx in
-            sorted(_transfers.get('out', []), key=operator.itemgetter('timestamp'))]
-=======
     def get_transactions_in(self, account=0, confirmed=True, unconfirmed=False):
         _txns = self.raw_request('get_transfers',
                 {'account_index': account, 'in': confirmed, 'out': False, 'pool': unconfirmed})
@@ -218,7 +205,6 @@
         except KeyError:
             _class = Transaction
         return _class(**self._tx2dict(_tx))
->>>>>>> 6255ca48
 
     def _tx2dict(self, tx):
         pid = tx.get('payment_id', None)
